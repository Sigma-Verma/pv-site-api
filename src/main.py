--- conflicted
+++ resolved
@@ -3,11 +3,8 @@
 import os
 import uuid
 
-<<<<<<< HEAD
 import pandas as pd
-=======
 from dotenv import load_dotenv
->>>>>>> cc79efb7
 from fastapi import Depends, FastAPI
 from fastapi.openapi.utils import get_openapi
 from fastapi.responses import FileResponse
@@ -44,13 +41,12 @@
 app = FastAPI(docs_url="/swagger", redoc_url=None)
 
 title = "Nowcasting PV Site API"
-<<<<<<< HEAD
-version = "0.0.17"
+
 folder = os.path.dirname(os.path.abspath(__file__))
 description = """
 Description of PV Site API
 """
-=======
+
 version = "0.0.23"
 
 
@@ -68,7 +64,6 @@
         "version": version,
         "progress": "The Nowcasting PV Site API is still underconstruction.",
     }
->>>>>>> cc79efb7
 
 
 # name the api
