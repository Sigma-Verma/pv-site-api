"""Main API Routes"""

import os
import time
<<<<<<< HEAD
from datetime import datetime
=======
import uuid
>>>>>>> 83a2e6f7
from typing import Optional, Union

import pandas as pd
import sentry_sdk
import structlog
from dotenv import load_dotenv
from fastapi import Depends, FastAPI, HTTPException, Request
from fastapi.middleware.cors import CORSMiddleware
from fastapi.openapi.utils import get_openapi
from fastapi.responses import FileResponse, Response
from pvlib import irradiance, location, pvsystem
from pvsite_datamodel.pydantic_models import GenerationSum, PVSiteEditMetadata
from pvsite_datamodel.read.status import get_latest_status
from pvsite_datamodel.read.user import get_user_by_email
from pvsite_datamodel.write.generation import insert_generation_values
from pvsite_datamodel.write.user_and_site import create_site, delete_site, edit_site
from sqlalchemy.orm import Session

import pv_site_api

from ._db_helpers import (
    check_user_has_access_to_site,
    check_user_has_access_to_sites,
    does_site_exist,
    get_forecasts_by_sites,
    get_generation_by_sites,
    get_sites_by_uuids,
    get_sites_from_user,
    site_to_pydantic,
)
from .auth import Auth
from .cache import cache_response
from .fake import (
    fake_site_uuid,
    make_fake_forecast,
    make_fake_pv_generation,
    make_fake_site,
    make_fake_status,
)
from .pydantic_models import (
    ClearskyEstimate,
    Forecast,
    MultiplePVActual,
    MultipleSitePVActualCompact,
    PVSiteAPIStatus,
    PVSiteInputMetadata,
    PVSiteMetadata,
    PVSites,
)
from .redoc_theme import get_redoc_html_with_theme
from .session import get_session
from .utils import format_latitude_longitude, get_yesterday_midnight

load_dotenv()

logger = structlog.stdlib.get_logger()


def traces_sampler(sampling_context):
    """
    Filter tracing for sentry logs.

    Examine provided context data (including parent decision, if any)
    along with anything in the global namespace to compute the sample rate
    or sampling decision for this transaction
    """

    if os.getenv("ENVIRONMENT") == "local":
        return 0.0
    elif "error" in sampling_context["transaction_context"]["name"]:
        # These are important - take a big sample
        return 1.0
    elif sampling_context["parent_sampled"] is True:
        # These aren't something worth tracking - drop all transactions like this
        return 0.0
    else:
        # Default sample rate
        return 0.05


def is_fake():
    return int(os.environ.get("FAKE", 0))


sentry_sdk.init(
    dsn=os.getenv("SENTRY_DSN"),
    environment=os.getenv("ENVIRONMENT", "local"),
    traces_sampler=traces_sampler,
)

app = FastAPI(docs_url="/swagger", redoc_url=None)

title = "Quartz PV Site API"

folder = os.path.dirname(os.path.abspath(__file__))
description = """
The Quartz Solar PV Site API generates site-specific pv forecasts for users.

This API allows users to access forecasts and actual generation data for their sites. 
It also allows users to create new sites and update the actual generation data for their sites. 
You'll find more detailed information for each API route in
the documentation below.

This API is built with [FastAPI](https://fastapi.tiangolo.com/), offering 
users the options to both try API routes with the
[`/swagger`](https://api-site.quartz.solar/swagger) UI
and read the [`/docs`](https://api-site.quartz.solar/docs) with the sleeker 
Redocs layout. The information is the same in both places.

And if you're interested in contributing to our open source project, you can
get started by going to our [OCF Github](https://github.com/openclimatefix)
page and checking out our list of good first issues. 

If you have any further questions, please don't hesitate to get in touch.
"""

origins = os.getenv("ORIGINS", "*").split(",")
app.add_middleware(
    CORSMiddleware,
    allow_origins=origins,
    allow_credentials=True,
    allow_methods=["*"],
    allow_headers=["*"],
)

auth = Auth(
    domain=os.getenv("AUTH0_DOMAIN"),
    api_audience=os.getenv("AUTH0_API_AUDIENCE"),
    algorithm=os.getenv("AUTH0_ALGORITHM"),
)

route_tags = [
    {
        "name": "Sites",
        "description": "Routes for getting and posting site information.",
    },
    {
        "name": "Forecast",
        "description": "Routes for fetching forecast power values.",
    },
    {
        "name": "Generation",
        "description": "Routes for fetching generation power values.",
    },
    {
        "name": "API Information",
        "description": "Routes pertaining to the usage and status of the API.",
    },
]

# name the api
# test that the routes are there on swagger
# Following on from #1 now will be good to set out models
# User story
# get list of sites using 'get_sites'
# for each site get the forecast using 'get_forecast'
# Could look at 'get_forecast_metadata' to see when this forecast is made
# get_sites: Clients get the site id that are available to them


@app.middleware("http")
async def add_process_time_header(request: Request, call_next):
    """Add process time into response object header"""
    start_time = time.time()
    response = await call_next(request)
    process_time = str(time.time() - start_time)
    logger.debug(f"Process Time {process_time} {request.url}")
    response.headers["X-Process-Time"] = process_time

    return response


@app.get("/sites", response_model=PVSites, tags=["Sites"])
def get_sites(
    session: Session = Depends(get_session),
    auth: dict = Depends(auth),
    latitude_longitude_max: Optional[str] = None,
    latitude_longitude_min: Optional[str] = None,
):
    """
    ### This route returns a list of the user's PV Sites with metadata for each site.

    **latitude_longitude_max** and **latitude_longitude_min** are optional parameters
    that can be used to filter the sites returned by latitude and longitude.
    The format of these parameters is a comma separated string of latitude and longitude values.
    For example to get sites in the UK you could use
    `latitude_longitude_max=60,0` and `latitude_longitude_min=50,-10`

    """

    if is_fake():
        return make_fake_site()

    user = get_user_by_email(session=session, email=auth["https://openclimatefix.org/email"])

    lat_lon_limits = format_latitude_longitude(
        latitude_longitude_max=latitude_longitude_max, latitude_longitude_min=latitude_longitude_min
    )

    sites = get_sites_from_user(
        lat_lon_limits=lat_lon_limits,
        session=session,
        user=user,
    )

    logger.debug(f"Found {len(sites)} sites")

    # order sites
    sites = sorted(sites, key=lambda site: site.site_uuid)

    pv_sites = []
    for site in sites:
        pv_sites.append(site_to_pydantic(site))

    return PVSites(site_list=pv_sites)


# post_pv_actual: sends data to us, and we save to database
@app.post("/sites/{site_uuid}/pv_actual", tags=["Generation"])
def post_pv_actual(
    request: Request,
    site_uuid: str,
    pv_actual: MultiplePVActual,
    session: Session = Depends(get_session),
    auth: auth = Depends(auth),
):
    """### This route is used to input actual PV generation.

    Users will upload actual PV generation
    readings at regular intervals throughout a given day.

    #### Parameters
    - **site_uuid**: The unique identifier for the site.
    - **pv_actual**: The actual PV generation values for the site.
        You can add one at a time, or many. For example
        { "site_uuid": "e6dc5077-0a8e-44b7-aa91-ef6084d66b81", "pv_actual_values": [
           {
               "datetime_utc": "2024-02-09T17:19:35.986Z",
               "actual_generation_kw": 0
         }]}

    All datetimes are in UTC.

    """

    # limit payload size to 1 MB, raise 413 if exceeded
    content_length = int(request.headers.get("Content-Length", 0))
    max_payload_size = 1024 * 1024

    if content_length > max_payload_size:
        raise HTTPException(status_code=413, detail="Payload too large")

    if is_fake():
        print(f"Got {pv_actual.model_dump()} for site {site_uuid}")
        print("Not doing anything with it (yet!)")
        return

    # make sure user has access to this site
    check_user_has_access_to_site(session=session, auth=auth, site_uuid=site_uuid)

    generations = []
    for pv_actual_value in pv_actual.pv_actual_values:
        generations.append(
            {
                "start_utc": pv_actual_value.datetime_utc,
                "power_kw": pv_actual_value.actual_generation_kw,
                "site_uuid": site_uuid,
            }
        )

    generation_values_df = pd.DataFrame(generations)

    logger.debug(f"Adding {len(generation_values_df)} generation values")

    insert_generation_values(session, generation_values_df)
    session.commit()


# put_site_info: client can update a site
@app.put("/sites/{site_uuid}")
def put_site_info(
    site_uuid: str,
    site_info: PVSiteEditMetadata,
    session: Session = Depends(get_session),
    auth: dict = Depends(auth),
) -> PVSiteMetadata:
    """
    ### This route allows a user to update site information for a single site.

    #### Parameters
    - **site_uuid**: The site uuid, for example '8d39a579-8bed-490e-800e-1395a8eb6535'
    - **site_info**: The site informations to update.
        You can update one or more fields at a time. For example :
        {"orientation": 170, "tilt": 35, "module_capacity_kw": 5}
    """

    if is_fake():
        print(f"Successfully updated {site_info.model_dump()} for site {site_uuid}")
        print("Not doing anything with it (yet!)")
        site = make_fake_site().site_list[0]
        return site

    site_exists = does_site_exist(session, site_uuid)

    if not site_exists:
        raise HTTPException(status_code=404, detail=f"Site with {site_uuid=} does not exist")

    # make sure user has access to this site
    check_user_has_access_to_site(session=session, auth=auth, site_uuid=site_uuid)

    # update site informations
    site, message = edit_site(session=session, site_uuid=site_uuid, site_info=site_info)

    logger.debug(message)

    return site_to_pydantic(site)


@app.post("/sites", status_code=201, response_model=PVSiteMetadata, tags=["Sites"])
def post_site_info(
    site_info: PVSiteInputMetadata,
    session: Session = Depends(get_session),
    auth: dict = Depends(auth),
) -> PVSiteMetadata:
    """
    ### This route allows a user to add a site.

    For example, a user could add a new site by sending a POST request with the following JSON body:

    {"client_site_id": 1 "client_site_name": "Norfolk Solar Farm", "orientation": 180, "tilt": 35,
    "latitude": 52.5, "longitude": 1.5, "inverter_capacity_kw": 5, "module_capacity_kw": 5}

    """

    if is_fake():
        print(f"Successfully added {site_info.model_dump()} for site {site_info.client_site_name}")
        site = make_fake_site().site_list[0]
        return site

    user = get_user_by_email(session=session, email=auth["https://openclimatefix.org/email"])

    site, message = create_site(
        session=session,
        client_site_id=site_info.client_site_id,
        client_site_name=site_info.client_site_name,
        orientation=site_info.orientation,
        tilt=site_info.tilt,
        latitude=site_info.latitude,
        longitude=site_info.longitude,
        inverter_capacity_kw=site_info.inverter_capacity_kw,
        module_capacity_kw=site_info.module_capacity_kw,
        capacity_kw=site_info.module_capacity_kw,
    )

    logger.debug(message)

    # add site
    session.add(site)
    session.commit()

    # make sure the user is added to the site
    user.site_group.sites.append(site)
    session.commit()

    return site_to_pydantic(site)


@app.delete("/sites/delete/{site_uuid}", tags=["Sites"])
def delete_site_info(
    site_uuid: str,
    session: Session = Depends(get_session),
    auth: dict = Depends(auth),
):
    """
    ### This route allows a user to delte a site.

    """

    if is_fake():
        print(f"Got {fake_site_uuid} to delete it.")
        return {"message": "Site deleted successfully"}

    # check user has access to site
    check_user_has_access_to_site(session=session, auth=auth, site_uuid=site_uuid)

    # delete site
    message = delete_site(session=session, site_uuid=site_uuid)

    return message


# get_pv_actual: the client can read pv data from the past
@app.get("/sites/{site_uuid}/pv_actual", response_model=MultiplePVActual, tags=["Generation"])
@cache_response
def get_pv_actual(
    request: Request,
    site_uuid: str,
    session: Session = Depends(get_session),
    auth: dict = Depends(auth),
):
    """### This route returns PV readings from a single PV site.

    All datetimes are in UTC.

    #### Parameters
    - **site_uuid**: The site uuid, for example '8d39a579-8bed-490e-800e-1395a8eb6535'

    """
    if is_fake():
        return make_fake_pv_generation(fake_site_uuid)

    site_exists = does_site_exist(session, site_uuid)

    if not site_exists:
        raise HTTPException(status_code=404)

    check_user_has_access_to_site(session=session, auth=auth, site_uuid=site_uuid)

    actuals = get_pv_actual_many_sites(
        site_uuids=site_uuid, session=session, auth=auth, request=request
    )

    if len(actuals) == 0:
        return Response(status_code=204)

    return actuals[0]


@app.get(
    "/sites/pv_actual",
    response_model=Union[list[MultiplePVActual], list[GenerationSum], MultipleSitePVActualCompact],
    tags=["Generation"],
)
@cache_response
def get_pv_actual_many_sites(
    request: Request,
    site_uuids: str,
    session: Session = Depends(get_session),
    sum_by: Optional[str] = None,
    auth: dict = Depends(auth),
    compact: bool = False,
    start_utc: Optional[str] = None,
    end_utc: Optional[str] = None,
):
    """
    ### Get the actual power generation for a list of sites.

    This route is where you can pull many actual power generations from a list of sites.

     All datetimes are in UTC.

    #### Parameters
    - **site_uuids**: a comma-separated list of 'site_uuids' for example
        '8d39a579-8bed-490e-800e-1395a8eb6535,e6dc5077-0a8e-44b7-aa91-ef6084d66b81'
    - **sum_by**: This can be None, 'total', 'dno' or 'gsp'. The default is None.
        For example if 'dno' the response will be grouped into different DNO groups.
    - **compact**: if True, the response will compact the data.
        This can be useful when pulling data for a large number of sites.
        If True the response object is _ManyForecastCompact_
    """

    if (site_uuids == "[]") or (site_uuids == ""):
        return []

    site_uuids = site_uuids.replace(" ", "")
    site_uuids_list = site_uuids.split(",")

    if start_utc is not None:
        start_utc = datetime.fromisoformat(start_utc)
    if end_utc is not None:
        end_utc = datetime.fromisoformat(end_utc)

    if is_fake():
        return [make_fake_pv_generation(site_uuid) for site_uuid in site_uuids_list]

    # check that uuids are given
    try:
        [uuid.UUID(site_uuid) for site_uuid in site_uuids_list]
    except ValueError:
        raise HTTPException(status_code=422, detail="Invalid site_uuids list.")

    check_user_has_access_to_sites(session=session, auth=auth, site_uuids=site_uuids_list)

    if start_utc is None:
        start_utc = get_yesterday_midnight()

    return get_generation_by_sites(
        session,
        site_uuids=site_uuids_list,
        start_utc=start_utc,
        compact=compact,
        sum_by=sum_by,
        end_utc=end_utc,
    )


# get_forecast: Client gets the forecast for their site
@app.get("/sites/{site_uuid}/pv_forecast", response_model=Forecast, tags=["Forecast"])
def get_pv_forecast(
    request: Request,
    site_uuid: str,
    session: Session = Depends(get_session),
    auth: dict = Depends(auth),
):
    """
    ### This route is where you can pull a forecast for a single site.

    The user receives a forecast for their PV site.
    The forecast is attached to the **site_uuid** and
    provides a list of forecast values with a
    **target_date_time_utc** and **expected_generation_kw**
    reading every 15 minutes, approximately for 48-hours into the future.

    All datetimes are in UTC, and they represent the start of the 15-minute period.
    The **expected_generation_kw** is the average expected generation over the 15-minute period.

    #### Parameters
    - **site_uuid**: The site uuid, for example '8d39a579-8bed-490e-800e-1395a8eb6535'
    """
    if is_fake():
        return make_fake_forecast(fake_site_uuid)

    site_exists = does_site_exist(session, site_uuid)

    if not site_exists:
        raise HTTPException(status_code=404)

    check_user_has_access_to_site(session=session, auth=auth, site_uuid=site_uuid)

    forecasts = get_pv_forecast_many_sites(
        site_uuids=site_uuid, session=session, auth=auth, request=request
    )

    if len(forecasts) == 0:
        return Response(status_code=204)

    return forecasts[0]


@app.get(
    "/sites/pv_forecast",
    tags=["Forecast"],
)
@cache_response
def get_pv_forecast_many_sites(
    request: Request,
    site_uuids: str,
    session: Session = Depends(get_session),
    auth: dict = Depends(auth),
    sum_by: Optional[str] = None,
    start_utc: Optional[str] = None,
    end_utc: Optional[str] = None,
    compact: bool = False,
):
    """
    ### Get the forecasts for many sites.

    This route is where you can pull many forecasts from a list of sites.

    All datetimes are in UTC, and they represent the start of the 15-minute period.
    The **expected_generation_kw** is the average expected generation over the 15-minute period.

    #### Parameters
    - **site_uuids**: a comma-separated list of 'site_uuids' for example
        '8d39a579-8bed-490e-800e-1395a8eb6535,e6dc5077-0a8e-44b7-aa91-ef6084d66b81'
    - **sum_by**: This can be None, 'total', 'dno' or 'gsp'. The default is None.
        For example if 'dno' the response will be grouped into different DNO groups.
    - **compact**: if True, the response will compact the data.
        This can be useful when pulling data for a large number of sites.
        If True the response object is _ManyForecastCompact_
    """

    logger.info(f"Getting forecasts for {site_uuids}")

    if is_fake():
        return [make_fake_forecast(fake_site_uuid)]

<<<<<<< HEAD
    if start_utc is not None:
        start_utc = datetime.fromisoformat(start_utc)
    if end_utc is not None:
        end_utc = datetime.fromisoformat(end_utc)

    if start_utc is None:
        start_utc = get_yesterday_midnight()
=======
    start_utc = get_yesterday_midnight()

    if (site_uuids == "[]") or (site_uuids == ""):
        return []

    site_uuids = site_uuids.replace(" ", "")
>>>>>>> 83a2e6f7
    site_uuids_list = site_uuids.split(",")

    # check that uuids are given
    try:
        [uuid.UUID(site_uuid) for site_uuid in site_uuids_list]
    except ValueError:
        raise HTTPException(status_code=422, detail="Invalid site_uuids list.")

    check_user_has_access_to_sites(session=session, auth=auth, site_uuids=site_uuids_list)

    logger.debug(f"Loading forecast from {start_utc}")

    forecasts = get_forecasts_by_sites(
        session,
        site_uuids=site_uuids_list,
        start_utc=start_utc,
        end_utc=end_utc,
        horizon_minutes=0,
        compact=compact,
        sum_by=sum_by,
    )

    return forecasts


@app.get("/sites/{site_uuid}/clearsky_estimate", response_model=ClearskyEstimate, tags=["Forecast"])
@cache_response
def get_pv_estimate_clearsky(
    request: Request,
    site_uuid: str,
    session: Session = Depends(get_session),
    auth: dict = Depends(auth),
):
    """
    ### Gets a estimate of power production under a clear sky

    #### Parameters
    - **site_uuid**: The site uuid, for example '8d39a579-8bed-490e-800e-1395a8eb6535'

    """
    if not is_fake():
        site_exists = does_site_exist(session, site_uuid)
        if not site_exists:
            raise HTTPException(status_code=404)

    clearsky_estimates = get_pv_estimate_clearsky_many_sites(site_uuid, session)
    return clearsky_estimates[0]


@app.get("/sites/clearsky_estimate", response_model=list[ClearskyEstimate], tags=["Forecast"])
def get_pv_estimate_clearsky_many_sites(
    site_uuids: str,
    session: Session = Depends(get_session),
):
    """
    ### Gets a estimate of power production under a clear sky for multiple sites.

    #### Parameters
    - **site_uuids**: a comma-separated list of 'site_uuids' for example
        '8d39a579-8bed-490e-800e-1395a8eb6535,e6dc5077-0a8e-44b7-aa91-ef6084d66b81'

    """

    if is_fake():
        sites = make_fake_site().site_list
    else:
        site_uuids_list = site_uuids.split(",")
        sites = get_sites_by_uuids(session, site_uuids_list)

    res = []

    for site in sites:
        loc = location.Location(site.latitude, site.longitude)

        # Create DatetimeIndex over four days, with a frequency of 15 minutes.
        # Starts from midnight yesterday.
        times = pd.date_range(start=get_yesterday_midnight(), periods=384, freq="15min", tz="UTC")
        clearsky = loc.get_clearsky(times)
        solar_position = loc.get_solarposition(times=times)

        # Using default tilt of 0 and orientation of 180 from defaults of PVSystem
        tilt = site.tilt or 0
        orientation = site.orientation or 180

        # Using default DC overloading factor of 1.3
        module_capacity = site.module_capacity_kw or site.inverter_capacity_kw * 1.3

        irr = irradiance.get_total_irradiance(
            surface_tilt=tilt,
            surface_azimuth=orientation,
            dni=clearsky["dni"],
            ghi=clearsky["ghi"],
            dhi=clearsky["dhi"],
            solar_zenith=solar_position["apparent_zenith"],
            solar_azimuth=solar_position["azimuth"],
        )

        # Value for "gamma_pdc" is set to the fixed temp. coeff. used in PVWatts V1
        # @TODO: allow differing inverter and module capacities
        # addressed in https://github.com/openclimatefix/pv-site-api/issues/54
        pv_system = pvsystem.PVSystem(
            surface_tilt=tilt,
            surface_azimuth=orientation,
            module_parameters={"pdc0": module_capacity, "gamma_pdc": -0.005},
            inverter_parameters={"pdc0": site.inverter_capacity_kw},
        )
        pac = irr.apply(
            lambda row: pv_system.get_ac("pvwatts", pv_system.pvwatts_dc(row["poa_global"], 25)),
            axis=1,
        )
        pac = pac.reset_index()
        pac = pac.rename(columns={"index": "target_datetime_utc", 0: "clearsky_generation_kw"})
        pac["target_datetime_utc"] = pac["target_datetime_utc"].dt.tz_convert(None)
        res.append({"clearsky_estimate": pac.to_dict("records")})

    return res


# get_status: get the status of the system
@app.get("/api_status", response_model=PVSiteAPIStatus, tags=["API Information"])
def get_status(session: Session = Depends(get_session)):
    """This route gets the status of the system.

    It's mostly used by OCF to
    make sure things are running smoothly.
    """

    if is_fake():
        return make_fake_status()

    status = get_latest_status(session=session)

    status = PVSiteAPIStatus(status=status.status, message=status.message)

    return status


@app.get("/", tags=["API Information"], include_in_schema=False)
def get_api_information():
    """
    ####  This route returns basic information about the Quartz PV Site API.

    """

    logger.info("Route / has been called")

    return {
        "title": "Quartz PV Site API",
        "version": pv_site_api.__version__,
        "progress": "The Quartz PV Site API is still under construction.",
    }


@app.get("/favicon.ico", include_in_schema=False)
def get_favicon() -> FileResponse:
    """Get favicon"""
    return FileResponse(f"{folder}/favicon.ico")


@app.get("/QUARTZSOLAR_LOGO_SECONDARY_BLACK_1.png", include_in_schema=False)
def get_nowcasting_logo() -> FileResponse:
    """Get logo"""
    return FileResponse(f"{folder}/QUARTZSOLAR_LOGO_SECONDARY_BLACK_1.png")


@app.get("/docs", include_in_schema=False)
def redoc_html():
    """### Render ReDoc with custom theme options included"""
    return get_redoc_html_with_theme(
        title=title,
    )


# OpenAPI (ReDoc) custom theme
def custom_openapi():
    """Make custom redoc theme"""
    if app.openapi_schema:
        return app.openapi_schema
    openapi_schema = get_openapi(
        title=title,
        version=pv_site_api.__version__,
        description=description,
        contact={
            "name": "Quartz Solar by Open Climate Fix",
            "url": "https://quartz.solar",
            "email": "info@openclimatefix.org",
        },
        license_info={
            "name": "MIT License",
            "url": "https://github.com/openclimatefix/nowcasting_api/blob/main/LICENSE",
        },
        routes=app.routes,
    )
    openapi_schema["info"]["x-logo"] = {"url": "/QUARTZSOLAR_LOGO_SECONDARY_BLACK_1.png"}
    app.openapi_schema = openapi_schema
    return app.openapi_schema


app.openapi = custom_openapi<|MERGE_RESOLUTION|>--- conflicted
+++ resolved
@@ -2,11 +2,8 @@
 
 import os
 import time
-<<<<<<< HEAD
 from datetime import datetime
-=======
 import uuid
->>>>>>> 83a2e6f7
 from typing import Optional, Union
 
 import pandas as pd
@@ -584,7 +581,6 @@
     if is_fake():
         return [make_fake_forecast(fake_site_uuid)]
 
-<<<<<<< HEAD
     if start_utc is not None:
         start_utc = datetime.fromisoformat(start_utc)
     if end_utc is not None:
@@ -592,14 +588,12 @@
 
     if start_utc is None:
         start_utc = get_yesterday_midnight()
-=======
-    start_utc = get_yesterday_midnight()
 
     if (site_uuids == "[]") or (site_uuids == ""):
         return []
 
     site_uuids = site_uuids.replace(" ", "")
->>>>>>> 83a2e6f7
+
     site_uuids_list = site_uuids.split(",")
 
     # check that uuids are given
