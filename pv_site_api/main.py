"""Main API Routes"""
import logging
import os

import pandas as pd
import sentry_sdk
from dotenv import load_dotenv
from fastapi import Depends, FastAPI, HTTPException
from fastapi.middleware.cors import CORSMiddleware
from fastapi.openapi.utils import get_openapi
<<<<<<< HEAD
from fastapi.responses import FileResponse
from pvlib import irradiance, location, pvsystem
from pvsite_datamodel.read.site import get_all_sites, get_site_by_uuid
=======
from fastapi.responses import FileResponse, JSONResponse
from pvsite_datamodel.read.site import get_all_sites
>>>>>>> 13323959
from pvsite_datamodel.read.status import get_latest_status
from pvsite_datamodel.sqlmodels import ClientSQL, SiteSQL
from pvsite_datamodel.write.generation import insert_generation_values
from sqlalchemy.orm import Session

import pv_site_api

<<<<<<< HEAD
from ._db_helpers import get_forecasts_by_sites, get_generation_by_sites, site_to_pydantic
=======
from ._db_helpers import does_site_exist, get_forecasts_by_sites, get_generation_by_sites
>>>>>>> 13323959
from .fake import (
    fake_site_uuid,
    make_fake_forecast,
    make_fake_pv_generation,
    make_fake_site,
    make_fake_status,
)
from .pydantic_models import (
    ClearskyEstimate,
    Forecast,
    MultiplePVActual,
    PVSiteAPIStatus,
    PVSiteMetadata,
    PVSites,
)
from .redoc_theme import get_redoc_html_with_theme
from .session import get_session
from .utils import get_yesterday_midnight

load_dotenv()

logger = logging.getLogger(__name__)


def traces_sampler(sampling_context):
    """
    Filter tracing for sentry logs.

    Examine provided context data (including parent decision, if any)
    along with anything in the global namespace to compute the sample rate
    or sampling decision for this transaction
    """

    if os.getenv("ENVIRONMENT") == "local":
        return 0.0
    elif "error" in sampling_context["transaction_context"]["name"]:
        # These are important - take a big sample
        return 1.0
    elif sampling_context["parent_sampled"] is True:
        # These aren't something worth tracking - drop all transactions like this
        return 0.0
    else:
        # Default sample rate
        return 0.05


sentry_sdk.init(
    dsn=os.getenv("SENTRY_DSN"),
    environment=os.getenv("ENVIRONMENT", "local"),
    traces_sampler=traces_sampler,
)

app = FastAPI(docs_url="/swagger", redoc_url=None)

title = "Nowcasting PV Site API"

folder = os.path.dirname(os.path.abspath(__file__))
description = """
Description of PV Site API
"""

origins = os.getenv("ORIGINS", "*").split(",")
app.add_middleware(
    CORSMiddleware,
    allow_origins=origins,
    allow_credentials=True,
    allow_methods=["*"],
    allow_headers=["*"],
)

# name the api
# test that the routes are there on swagger
# Following on from #1 now will be good to set out models
# User story
# get list of sites using 'get_sites'
# for each site get the forecast using 'get_forecast'
# Could look at 'get_forecast_metadata' to see when this forecast is made
# get_sites: Clients get the site id that are available to them


@app.get("/sites", response_model=PVSites)
def get_sites(
    session: Session = Depends(get_session),
):
    """
    ### This route returns a list of the user's PV Sites with metadata for each site.
    """

    if int(os.environ["FAKE"]):
        return make_fake_site()

    sites = get_all_sites(session=session)

    assert len(sites) > 0

    pv_sites = []
    for site in sites:
<<<<<<< HEAD
        print(site.client)
        print(site.client.client_name)

        pv_sites.append(site_to_pydantic(site))
=======
        pv_sites.append(
            PVSiteMetadata(
                site_uuid=str(site.site_uuid),
                client_name=site.client.client_name,
                client_site_id=site.client_site_id,
                client_site_name=site.client_site_name,
                region=site.region,
                dno=site.dno,
                gsp=site.gsp,
                latitude=site.latitude,
                longitude=site.longitude,
                installed_capacity_kw=site.capacity_kw,
                created_utc=site.created_utc,
            )
        )
>>>>>>> 13323959

    return PVSites(site_list=pv_sites)


# post_pv_actual: sends data to us, and we save to database
@app.post("/sites/{site_uuid}/pv_actual")
def post_pv_actual(
    site_uuid: str,
    pv_actual: MultiplePVActual,
    session: Session = Depends(get_session),
):
    """### This route is used to input actual PV generation.

    Users will upload actual PV generation
    readings at regular intervals throughout a given day.
    Currently this route does not return anything.
    """

    if int(os.environ["FAKE"]):
        print(f"Got {pv_actual.dict()} for site {site_uuid}")
        print("Not doing anything with it (yet!)")
        return

    generations = []
    for pv_actual_value in pv_actual.pv_actual_values:
        generations.append(
            {
                "start_utc": pv_actual_value.datetime_utc,
                "power_kw": pv_actual_value.actual_generation_kw,
                "site_uuid": site_uuid,
            }
        )

    generation_values_df = pd.DataFrame(generations)

    logger.debug(f"Adding {len(generation_values_df)} generation values")

    insert_generation_values(session, generation_values_df)
    session.commit()


# Comment this out, until we have security on this
# # put_site_info: client can update a site
# @app.put("/sites/{site_uuid}")
# def put_site_info(site_info: PVSiteMetadata):
#     """
#     ### This route allows a user to update site information for a single site.
#
#     """
#
#     if int(os.environ["FAKE"]):
#         print(f"Successfully updated {site_info.dict()} for site {site_info.client_site_name}")
#         print("Not doing anything with it (yet!)")
#         return
#
#     raise Exception(NotImplemented)


@app.post("/sites")
def post_site_info(site_info: PVSiteMetadata, session: Session = Depends(get_session)):
    """
    ### This route allows a user to add a site.

    """

    if int(os.environ["FAKE"]):
        print(f"Successfully added {site_info.dict()} for site {site_info.client_site_name}")
        print("Not doing anything with it (yet!)")
        return

    # client uuid from name
    client = session.query(ClientSQL).first()
    assert client is not None

    site = SiteSQL(
        site_uuid=site_info.site_uuid,
        client_uuid=client.client_uuid,
        client_site_id=site_info.client_site_id,
        client_site_name=site_info.client_site_name,
        region=site_info.region,
        dno=site_info.dno,
        gsp=site_info.gsp,
        orientation=site_info.orientation,
        tilt=site_info.tilt,
        latitude=site_info.latitude,
        longitude=site_info.longitude,
        capacity_kw=site_info.installed_capacity_kw,
        ml_id=1,  # TODO remove this once https://github.com/openclimatefix/pvsite-datamodel/issues/27 is complete # noqa
    )

    # add site
    session.add(site)
    session.commit()


# get_pv_actual: the client can read pv data from the past
@app.get("/sites/{site_uuid}/pv_actual", response_model=MultiplePVActual)
def get_pv_actual(site_uuid: str, session: Session = Depends(get_session)):
    """### This route returns PV readings from a single PV site.

    Currently the route is set to provide a reading
    every hour for the previous 24-hour period.
    To test the route, you can input any number for the site_uuid (ex. 567)
    to generate a list of datetimes and actual kw generation for that site.
    """
    return (get_pv_actual_many_sites(site_uuid, session))[0]


@app.get("/sites/pv_actual", response_model=list[MultiplePVActual])
def get_pv_actual_many_sites(
    site_uuids: str,
    session: Session = Depends(get_session),
):
    """
    ### Get the actual power generation for a list of sites.
    """
    site_uuids_list = site_uuids.split(",")

    if int(os.environ["FAKE"]):
        return [make_fake_pv_generation(site_uuid) for site_uuid in site_uuids_list]

    start_utc = get_yesterday_midnight()

    return get_generation_by_sites(session, site_uuids=site_uuids_list, start_utc=start_utc)


# get_forecast: Client gets the forecast for their site
@app.get("/sites/{site_uuid}/pv_forecast", response_model=Forecast)
def get_pv_forecast(site_uuid: str, session: Session = Depends(get_session)):
    """
    ### This route is where you might say the magic happens.

    The user receives a forecast for their PV site.
    The forecast is attached to the **site_uuid** and
    provides a list of forecast values with a
    **target_date_time_utc** and **expected_generation_kw**
    reading every half-hour 8-hours into the future.

    You can currently input any number for **site_uuid** (ex. 567),
    and the route returns a sample forecast.
    """
    if int(os.environ.get("FAKE", 0)):
        return make_fake_forecast(fake_site_uuid)

    site_exists = does_site_exist(session, site_uuid)

    if not site_exists:
        raise HTTPException(status_code=404)

    forecasts = get_pv_forecast_many_sites(site_uuid, session)

    if len(forecasts) == 0:
        return JSONResponse(status_code=204, content="no data")

    return forecasts[0]


@app.get("/sites/pv_forecast")
def get_pv_forecast_many_sites(
    site_uuids: str,
    session: Session = Depends(get_session),
):
    """
    ### Get the forecasts for multiple sites.
    """
    if int(os.environ.get("FAKE", 0)):
        return [make_fake_forecast(fake_site_uuid)]

    start_utc = get_yesterday_midnight()
    site_uuids_list = site_uuids.split(",")

    forecasts = get_forecasts_by_sites(
        session, site_uuids=site_uuids_list, start_utc=start_utc, horizon_minutes=0
    )

    return forecasts


@app.get("/sites/{site_uuid}/clearsky_estimate", response_model=ClearskyEstimate)
def get_pv_estimate_clearsky(site_uuid: str, session: Session = Depends(get_session)):
    """
    ### Gets a estimate of AC production under a clear sky
    """
    if int(os.environ["FAKE"]):
        fake_sites = make_fake_site()
        site = fake_sites.site_list[0]
    else:
        site = site_to_pydantic(get_site_by_uuid(session, site_uuid))
    loc = location.Location(site.latitude, site.longitude)

    # Create DatetimeIndex over four days, with a frequency of 15 minutes.
    # Starts from midnight yesterday.
    times = pd.date_range(start=get_yesterday_midnight(), periods=384, freq="15min", tz="UTC")
    clearsky = loc.get_clearsky(times)
    solar_position = loc.get_solarposition(times=times)

    # Using default tilt of 0 and orientation of 180 from defaults of PVSystem
    tilt = site.tilt if site.tilt is not None else 0
    orientation = site.orientation if site.orientation is not None else 180

    irr = irradiance.get_total_irradiance(
        surface_tilt=tilt,
        surface_azimuth=orientation,
        dni=clearsky["dni"],
        ghi=clearsky["ghi"],
        dhi=clearsky["dhi"],
        solar_zenith=solar_position["apparent_zenith"],
        solar_azimuth=solar_position["azimuth"],
    )

    # Value for "gamma_pdc" is set to the fixed temp. coeff. used in PVWatts V1
    # @TODO: allow differing inverter and module capacities
    # addressed in https://github.com/openclimatefix/pv-site-api/issues/54
    pv_system = pvsystem.PVSystem(
        surface_tilt=tilt,
        surface_azimuth=orientation,
        module_parameters={"pdc0": site.installed_capacity_kw, "gamma_pdc": -0.005},
        inverter_parameters={"pdc0": site.installed_capacity_kw},
    )
    pac = irr.apply(
        lambda row: pv_system.get_ac("pvwatts", pv_system.pvwatts_dc(row["poa_global"], 25)), axis=1
    )
    pac = pac.reset_index()
    pac = pac.rename(columns={"index": "target_datetime_utc", 0: "clearsky_generation_kw"})
    res = {"clearsky_estimate": pac.to_dict("records")}
    return res


# get_status: get the status of the system
@app.get("/api_status", response_model=PVSiteAPIStatus)
def get_status(session: Session = Depends(get_session)):
    """This route gets the status of the system.

    It's mostly used by OCF to
    make sure things are running smoothly.
    """

    if os.environ["FAKE"]:
        return make_fake_status()

    status = get_latest_status(session=session)

    status = PVSiteAPIStatus(status=status.status, message=status.message)

    return status


@app.get("/")
def get_api_information():
    """
    ####  This route returns basic information about the Nowcasting PV Site API.

    """

    logger.info("Route / has been called")

    return {
        "title": "Nowcasting PV Site API",
        "version": pv_site_api.__version__,
        "progress": "The Nowcasting PV Site API is still underconstruction.",
    }


# @app.get("/favicon.ico", include_in_schema=False)
# def get_favicon() -> FileResponse:
#     """Get favicon"""
#     return FileResponse(f"/favicon.ico")


@app.get("/nowcasting.png", include_in_schema=False)
def get_nowcasting_logo() -> FileResponse:
    """Get logo"""
    return FileResponse(f"{folder}/nowcasting.png")


@app.get("/docs", include_in_schema=False)
def redoc_html():
    """### Render ReDoc with custom theme options included"""
    return get_redoc_html_with_theme(
        title=title,
    )


# OpenAPI (ReDoc) custom theme
def custom_openapi():
    """Make custom redoc theme"""
    if app.openapi_schema:
        return app.openapi_schema
    openapi_schema = get_openapi(
        title=title,
        version=pv_site_api.__version__,
        description=description,
        contact={
            "name": "Nowcasting by Open Climate Fix",
            "url": "https://nowcasting.io",
            "email": "info@openclimatefix.org",
        },
        license_info={
            "name": "MIT License",
            "url": "https://github.com/openclimatefix/nowcasting_api/blob/main/LICENSE",
        },
        routes=app.routes,
    )
    openapi_schema["info"]["x-logo"] = {"url": "/nowcasting.png"}
    app.openapi_schema = openapi_schema
    return app.openapi_schema


app.openapi = custom_openapi


if __name__ == "__main__":
    logging.basicConfig(
        level=getattr(logging, os.getenv("LOGLEVEL", "DEBUG")),
        format="[%(asctime)s] {%(pathname)s:%(lineno)d} %(levelname)s - %(message)s",
    )<|MERGE_RESOLUTION|>--- conflicted
+++ resolved
@@ -8,14 +8,9 @@
 from fastapi import Depends, FastAPI, HTTPException
 from fastapi.middleware.cors import CORSMiddleware
 from fastapi.openapi.utils import get_openapi
-<<<<<<< HEAD
-from fastapi.responses import FileResponse
+from fastapi.responses import FileResponse, JSONResponse
 from pvlib import irradiance, location, pvsystem
 from pvsite_datamodel.read.site import get_all_sites, get_site_by_uuid
-=======
-from fastapi.responses import FileResponse, JSONResponse
-from pvsite_datamodel.read.site import get_all_sites
->>>>>>> 13323959
 from pvsite_datamodel.read.status import get_latest_status
 from pvsite_datamodel.sqlmodels import ClientSQL, SiteSQL
 from pvsite_datamodel.write.generation import insert_generation_values
@@ -23,11 +18,12 @@
 
 import pv_site_api
 
-<<<<<<< HEAD
-from ._db_helpers import get_forecasts_by_sites, get_generation_by_sites, site_to_pydantic
-=======
-from ._db_helpers import does_site_exist, get_forecasts_by_sites, get_generation_by_sites
->>>>>>> 13323959
+from ._db_helpers import (
+    does_site_exist, 
+    get_forecasts_by_sites, 
+    get_generation_by_sites, 
+    site_to_pydantic
+)
 from .fake import (
     fake_site_uuid,
     make_fake_forecast,
@@ -125,28 +121,7 @@
 
     pv_sites = []
     for site in sites:
-<<<<<<< HEAD
-        print(site.client)
-        print(site.client.client_name)
-
         pv_sites.append(site_to_pydantic(site))
-=======
-        pv_sites.append(
-            PVSiteMetadata(
-                site_uuid=str(site.site_uuid),
-                client_name=site.client.client_name,
-                client_site_id=site.client_site_id,
-                client_site_name=site.client_site_name,
-                region=site.region,
-                dno=site.dno,
-                gsp=site.gsp,
-                latitude=site.latitude,
-                longitude=site.longitude,
-                installed_capacity_kw=site.capacity_kw,
-                created_utc=site.created_utc,
-            )
-        )
->>>>>>> 13323959
 
     return PVSites(site_list=pv_sites)
 
@@ -334,7 +309,11 @@
         fake_sites = make_fake_site()
         site = fake_sites.site_list[0]
     else:
+        site_exists = does_site_exist(session, site_uuid)
+        if not site_exists:
+            raise HTTPException(status_code=404)
         site = site_to_pydantic(get_site_by_uuid(session, site_uuid))
+
     loc = location.Location(site.latitude, site.longitude)
 
     # Create DatetimeIndex over four days, with a frequency of 15 minutes.
