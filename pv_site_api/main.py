--- conflicted
+++ resolved
@@ -320,7 +320,6 @@
     """
     ### Gets a estimate of AC production under a clear sky
     """
-<<<<<<< HEAD
     clearsky_estimates = get_pv_estimate_clearsky_many_sites([site_uuid], session)
     return clearsky_estimates[0]
 
@@ -334,13 +333,9 @@
     ### Gets a estimate of AC production under a clear sky for multiple sites.
     """
 
-    if int(os.environ["FAKE"]):
-        site_uuids_list = [make_fake_site().site_list[0].site_uuid]
-=======
     if is_fake():
         fake_sites = make_fake_site()
-        site = fake_sites.site_list[0]
->>>>>>> b1011e4c
+        site_uuids_list = [fake_sites.site_list[0].site_uuid]
     else:
         site_uuids_list = site_uuids.split(",")
 
